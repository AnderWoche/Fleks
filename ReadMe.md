# Fleks

[![MIT license](https://img.shields.io/badge/License-MIT-blue.svg)](https://github.com/Quillraven/Fleks/blob/master/LICENSE)
<<<<<<< HEAD
[![Maven](https://img.shields.io/badge/Maven-1.6--JVM-success.svg)](https://search.maven.org/artifact/io.github.quillraven.fleks/Fleks/1.6-JVM/jar)

[![Build Master](https://img.shields.io/github/workflow/status/quillraven/fleks/Build/master?event=push&label=Build%20master)](https://github.com/Quillraven/fleks/actions)
=======
[![Maven](https://img.shields.io/badge/Maven-2.0-success.svg)](https://search.maven.org/artifact/io.github.quillraven.fleks/Fleks/2.0/jar)

[![Build KMP](https://img.shields.io/github/workflow/status/quillraven/fleks/Build/kmp?event=push&label=Build%20kmp)](https://github.com/Quillraven/fleks/actions)
>>>>>>> 39e404ca
[![Kotlin](https://img.shields.io/badge/Kotlin-1.7.10-red.svg)](http://kotlinlang.org/)

A **f**ast, **l**ightweight, **e**ntity component **s**ystem library written in **K**otlin.

## Motivation

When developing my hobby games using [LibGDX](https://github.com/libgdx/libgdx), I always
used [Ashley](https://github.com/libgdx/ashley)
as an [**E**ntity **C**omponent **S**ystem](https://en.wikipedia.org/wiki/Entity_component_system) since it comes out of
the box with LibGDX and performance wise it was always good enough for me.

When using [Kotlin](https://kotlinlang.org/) and [LibKTX](https://github.com/libktx/ktx) you even get nice extension
functions for it, but I was never fully happy with how it felt because:

- Defining [ComponentMapper](https://github.com/libgdx/ashley/wiki/How-to-use-Ashley#retrieving-components-with-componentmapper)
  for every [Component](https://github.com/libgdx/ashley/wiki/How-to-use-Ashley#components) felt very redundant
- Ashley is not null-safe and therefore you get e.g. `Entity?` passed in as default to
  an [IteratingSystem](https://github.com/libgdx/ashley/wiki/Built-in-Entity-Systems#iteratingsystem)
  although it will never be null (or at least shouldn't 😉)
- Creating [Families](https://github.com/libgdx/ashley/wiki/How-to-use-Ashley#entity-families) as constructor arguments
  felt weird to me
- The creator seems to not work on this project anymore or at least reacts super slowly to change requests, bugs or
  improvement ideas
- Although for me it was never a problem, I heard from other people that the performance is sometimes bad especially
  with a lot of [entities](https://github.com/libgdx/ashley/wiki/How-to-use-Ashley#entities) that get their components
  updated each frame

Those are the reasons why I wanted to build my own ECS-library and of course out of interest to dig deep into the
details of this topic and to learn something new!

## Who should use this library?

If you need a lightweight and fast ECS in your Kotlin application then feel free to use Fleks.

If you are looking for a long time verified ECS that supports Java 
then use [Artemis-odb](https://github.com/junkdog/artemis-odb) or [Ashley](https://github.com/libgdx/ashley).

## Current Status

<<<<<<< HEAD
Thanks to [jobe-m](https://github.com/jobe-m) Fleks also has a Kotlin Multiplatform version which will be the future for Fleks.
However, since KMP is still in alpha and in my opinion the developer experience is not yet there where it should be,
Fleks will come in two flavors and will also have two releases in parallel:
- **JVM** which can be used for any backend that supports a JVM like native Java applications or Android
- **KMP** which can be used for any platform and can also be used in a [KorGE](https://korge.org/) game

You can find the KMP version [here](https://github.com/Quillraven/Fleks/tree/kmp).
It has a slightly different API for the world's configuration due to limitations in reflection but after that
everything is the same as in the JVM version. And as mentioned above, in the future those
two flavors will be combined into a single one which is most likely the KMP version once I figured out
how to support a similar nice user experience as in the JVM flavor ;)
=======
After about one year of the first release of Fleks, we are now at version 2.0.
This version combines the **KMP** and **JVM** flavors into a single one.
The history of the 1.6 version is kept in separate branches. Also, the wiki
will contain a separate section for 1.6 for users who don't want to migrate to 2.x
or prefer the other API:
- [1.6-JVM](https://github.com/Quillraven/Fleks/tree/JVM-1.6)
- [1.6-KMP](https://github.com/Quillraven/Fleks/tree/KMP-1.6)

I want to make a big shout out to [jobe-m](https://github.com/jobe-m) who helped with the first
Kotlin multiplatform version and who also helped throughout the development of 2.0. Thank you!

With version 2.0 I tried to simplify the API and usage of Fleks for new users. This means that
e.g. `ComponentMapper` are no longer necessary and also the API is more in style with typical
Kotlin libraries which means more concise and easier to read (imho).
And of course the big goal was to combine the JVM and KMP branch which was also achieved by
completely removing reflection usage. This hopefully also makes the code easier to understand
and debug.
>>>>>>> 39e404ca

To use Fleks add it as a dependency to your project:

#### Apache Maven

```kotlin
<dependency>
  <groupId>io.github.quillraven.fleks</groupId>
  <artifactId>Fleks</artifactId>
<<<<<<< HEAD
  <version>1.6-JVM</version>
=======
  <version>2.0</version>
>>>>>>> 39e404ca
</dependency>
```

#### Gradle (Groovy)

```kotlin
<<<<<<< HEAD
implementation 'io.github.quillraven.fleks:Fleks:1.6-JVM'
=======
implementation 'io.github.quillraven.fleks:Fleks:2.0'
>>>>>>> 39e404ca
```

#### Gradle (Kotlin)

```kotlin
<<<<<<< HEAD
implementation("io.github.quillraven.fleks:Fleks:1.6-JVM")
=======
implementation("io.github.quillraven.fleks:Fleks:2.0")
```

#### KorGE

```kotlin
dependencyMulti("io.github.quillraven.fleks:Fleks:2.0", registerPlugin = false)
>>>>>>> 39e404ca
```

## API and examples

The API is documented in the [wiki](https://github.com/Quillraven/Fleks/wiki) that
also contains an example section for JVM and KMP projects.

## Performance

One important topic for me throughout the development of Fleks was performance. For that I compared Fleks with
Artemis-odb and Ashley in three scenarios which you can find in the **jvmBenchmarks** source set:

1) **AddRemove**: Creates 10_000 entities with a single component each and removes those entities.
2) **Simple**: Steps the world 1_000 times for 10_000 entities with an `IteratingSystem` for a single component that
   gets a `Float` counter increased by one every tick.
3) **Complex**: Steps the world 1_000 times for 10_000 entities with two `IteratingSystem` and three components. It is a
   time-consuming benchmark because all entities get added and removed from the first system each tick.
    - Each entity gets initialized with ComponentA and ComponentC.
    - The first system requires ComponentA, ComponentC and not ComponentB. It switches between creating ComponentB or
      removing ComponentA. That way every entity gets removed from this system each tick.
    - The second system requires any ComponentA/B/C and removes ComponentB and adds ComponentA. That way every entity
      gets added again to the first system.

I used [kotlinx-benchmark](https://github.com/Kotlin/kotlinx-benchmark) to create the benchmarks with a measurement
that represents the number of executed operations within three seconds.

All Benchmarks are run within IntelliJ using the `benchmarksBenchmark` gradle task on my local computer. The hardware
is:

- Windows 10 64-bit
- 16 GB Ram
- Intel i7-5820K @ 3.30Ghz
- Java 8 target

Here is the result (the higher the Score the better):

| Library | Benchmark | Mode | Cnt | Score   | Error      | Units |
| ------- | --------- | ---- | --- |---------|------------| ----- |
| |
| Ashley | AddRemove | thrpt | 3 | 207,007 | ± 39,121   | ops/s |
| Artemis | AddRemove | thrpt | 3 | 677,231 | ± 473,361 | ops/s |
| Fleks | AddRemove | thrpt | 3 | 841,916 | ± 75,492  | ops/s |
| |
| Ashley | Simple | thrpt | 3 | 3,986   | ± 1,390    | ops/s |
| Artemis | Simple | thrpt | 3 | 32,830  | ± 2,965    | ops/s |
| Fleks | Simple | thrpt | 3 | 33,017  | ± 3,089    | ops/s |
| |
| Ashley | Complex | thrpt | 3 | 0,056   | ± 0,117    | ops/s |
| Artemis | Complex | thrpt | 3 | 1,452   | ± 0,452    | ops/s |
| Fleks | Complex | thrpt | 3 | 1,326   | ± 0,269    | ops/s |

I am not an expert for performance measurement, that's why you should take those numbers with a grain of salt but as you
can see in the table:

- Ashley is the slowest of the three libraries by far
- Fleks is ~1.2x the speed of Artemis in the **AddRemove** benchmark
- Fleks is ~the same speed as Artemis in the **Simple** benchmark
- Fleks is ~0.9x the speed of Artemis in the **Complex** benchmark<|MERGE_RESOLUTION|>--- conflicted
+++ resolved
@@ -1,15 +1,9 @@
 # Fleks
 
 [![MIT license](https://img.shields.io/badge/License-MIT-blue.svg)](https://github.com/Quillraven/Fleks/blob/master/LICENSE)
-<<<<<<< HEAD
-[![Maven](https://img.shields.io/badge/Maven-1.6--JVM-success.svg)](https://search.maven.org/artifact/io.github.quillraven.fleks/Fleks/1.6-JVM/jar)
-
-[![Build Master](https://img.shields.io/github/workflow/status/quillraven/fleks/Build/master?event=push&label=Build%20master)](https://github.com/Quillraven/fleks/actions)
-=======
 [![Maven](https://img.shields.io/badge/Maven-2.0-success.svg)](https://search.maven.org/artifact/io.github.quillraven.fleks/Fleks/2.0/jar)
 
 [![Build KMP](https://img.shields.io/github/workflow/status/quillraven/fleks/Build/kmp?event=push&label=Build%20kmp)](https://github.com/Quillraven/fleks/actions)
->>>>>>> 39e404ca
 [![Kotlin](https://img.shields.io/badge/Kotlin-1.7.10-red.svg)](http://kotlinlang.org/)
 
 A **f**ast, **l**ightweight, **e**ntity component **s**ystem library written in **K**otlin.
@@ -49,19 +43,6 @@
 
 ## Current Status
 
-<<<<<<< HEAD
-Thanks to [jobe-m](https://github.com/jobe-m) Fleks also has a Kotlin Multiplatform version which will be the future for Fleks.
-However, since KMP is still in alpha and in my opinion the developer experience is not yet there where it should be,
-Fleks will come in two flavors and will also have two releases in parallel:
-- **JVM** which can be used for any backend that supports a JVM like native Java applications or Android
-- **KMP** which can be used for any platform and can also be used in a [KorGE](https://korge.org/) game
-
-You can find the KMP version [here](https://github.com/Quillraven/Fleks/tree/kmp).
-It has a slightly different API for the world's configuration due to limitations in reflection but after that
-everything is the same as in the JVM version. And as mentioned above, in the future those
-two flavors will be combined into a single one which is most likely the KMP version once I figured out
-how to support a similar nice user experience as in the JVM flavor ;)
-=======
 After about one year of the first release of Fleks, we are now at version 2.0.
 This version combines the **KMP** and **JVM** flavors into a single one.
 The history of the 1.6 version is kept in separate branches. Also, the wiki
@@ -79,7 +60,6 @@
 And of course the big goal was to combine the JVM and KMP branch which was also achieved by
 completely removing reflection usage. This hopefully also makes the code easier to understand
 and debug.
->>>>>>> 39e404ca
 
 To use Fleks add it as a dependency to your project:
 
@@ -89,30 +69,19 @@
 <dependency>
   <groupId>io.github.quillraven.fleks</groupId>
   <artifactId>Fleks</artifactId>
-<<<<<<< HEAD
-  <version>1.6-JVM</version>
-=======
   <version>2.0</version>
->>>>>>> 39e404ca
 </dependency>
 ```
 
 #### Gradle (Groovy)
 
 ```kotlin
-<<<<<<< HEAD
-implementation 'io.github.quillraven.fleks:Fleks:1.6-JVM'
-=======
 implementation 'io.github.quillraven.fleks:Fleks:2.0'
->>>>>>> 39e404ca
 ```
 
 #### Gradle (Kotlin)
 
 ```kotlin
-<<<<<<< HEAD
-implementation("io.github.quillraven.fleks:Fleks:1.6-JVM")
-=======
 implementation("io.github.quillraven.fleks:Fleks:2.0")
 ```
 
@@ -120,7 +89,6 @@
 
 ```kotlin
 dependencyMulti("io.github.quillraven.fleks:Fleks:2.0", registerPlugin = false)
->>>>>>> 39e404ca
 ```
 
 ## API and examples
